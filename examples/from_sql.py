"""Example of using PandasAI with a CSV file."""

<<<<<<< HEAD
from pandasai import SmartDatalake
=======
from pandasai import Agent
from pandasai.llm import OpenAI
>>>>>>> 10e644f7
from pandasai.connectors import MySQLConnector, PostgreSQLConnector, SqliteConnector
from pandasai.llm import OpenAI

# With a MySQL database
loan_connector = MySQLConnector(
    config={
        "host": "localhost",
        "port": 3306,
        "database": "mydb",
        "username": "root",
        "password": "root",
        "table": "loans",
        "where": [
            # this is optional and filters the data to
            # reduce the size of the dataframe
            ["loan_status", "=", "PAIDOFF"],
        ],
    }
)

# With a PostgreSQL database
payment_connector = PostgreSQLConnector(
    config={
        "host": "localhost",
        "port": 5432,
        "database": "mydb",
        "username": "root",
        "password": "root",
        "table": "payments",
        "where": [
            # this is optional and filters the data to
            # reduce the size of the dataframe
            ["payment_status", "=", "PAIDOFF"],
        ],
    }
)

# With a Sqlite database

invoice_connector = SqliteConnector(
    config={
        "database": "local_path_to_db",
        "table": "invoices",
        "where": [["status", "=", "pending"]],
    }
)
llm = OpenAI()
df = Agent([loan_connector, payment_connector, invoice_connector], config={"llm": llm})
response = df.chat("How many people from the United states?")
print(response)
# Output: 247 loans have been paid off by men.<|MERGE_RESOLUTION|>--- conflicted
+++ resolved
@@ -1,13 +1,8 @@
 """Example of using PandasAI with a CSV file."""
 
-<<<<<<< HEAD
-from pandasai import SmartDatalake
-=======
 from pandasai import Agent
 from pandasai.llm import OpenAI
->>>>>>> 10e644f7
 from pandasai.connectors import MySQLConnector, PostgreSQLConnector, SqliteConnector
-from pandasai.llm import OpenAI
 
 # With a MySQL database
 loan_connector = MySQLConnector(
