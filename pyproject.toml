[tool.poetry]
name = "pandasai"
<<<<<<< HEAD
version = "1.5.19"
=======
version = "1.5.16"
>>>>>>> 10e644f7
description = "PandasAI is a Python library that integrates generative artificial intelligence capabilities into Pandas, making dataframes conversational."
authors = ["Gabriele Venturi"]
license = "MIT"
readme = "README.md"
packages = [{include = "pandasai"}]

[tool.poetry.dependencies]
python = ">=3.9,<3.9.7 || >3.9.7,<3.13"
python-dotenv = "^1.0.0"
pandas = "1.5.3"
astor = "^0.8.1"
openai = "<2"
ipython = "^8.13.1"
matplotlib = "^3.7.1"
pydantic = "^1"
sqlalchemy = ">=1.4,<3"
duckdb = "^0.9.2"
faker = "^19.12.0"
pillow = "^10.1.0"
requests = "^2.31.0"
modin = {version = "0.18.1", optional = true, extras=["ray"]}
beautifulsoup4 = {version="^4.12.2", optional = true}
google-generativeai = {version = "^0.3.2", optional = true}
google-cloud-aiplatform = {version = "^1.26.1", optional = true}
langchain = {version = "^0.0.199", optional = true}
polars = {version = "^0.18.15", optional = true}
statsmodels = {version = "^0.14.0", optional = true}
scikit-learn = {version = "^1.2.2", optional = true}
seaborn = {version = "^0.12.2", optional = true}
plotly = {version = "^5.15.0", optional = true}
kaleido = {version = "0.2.0", optional = true}
ggplot = {version = "^0.11.5", optional = true}
numpy = {version = "^1.17", optional = true}
scipy = {version = "^1.9.0", optional = true}
streamlit = {version = "^1.23.1", optional = true}
text-generation = { version = ">=0.6.0", optional = true }
openpyxl = { version = "^3.0.7", optional = true }
pymysql = { version = "^1.1.0", optional = true }
psycopg2 = { version = "^2.9.7", optional = true }
yfinance = { version = "^0.2.28", optional = true }
sqlalchemy-databricks = { version = "^0.2.0", optional = true }
snowflake-sqlalchemy = { version = "^1.5.0", optional = true }
<<<<<<< HEAD
flask = { version = "^3.0.2", optional = true }


[tool.poetry.group.dev]
optional = true

=======
sqlalchemy-bigquery = { version = "^1.8.0", optional = true }
pillow = "^10.1.0"
jinja2 = "^3.1.3"
chromadb = {version = "^0.4.22", optional = true}
>>>>>>> 10e644f7

[tool.poetry.group.dev.dependencies]
pre-commit = "^3.2.2"
ruff = "^0.1.0"
codespell = "^2.2.0"
pytest = "^7.3.1"
pytest-mock = "^3.10.0"
pytest-env = "^0.8.1"
click = "^8.1.3"
coverage = "^7.2.7"
sourcery = "^1.11.0"


[tool.poetry.extras]
connectors = [ "pymysql", "psycopg2",  "sqlalchemy-databricks", "sqlalchemy-bigquery", "snowflake-sqlalchemy"]
google-ai = ["google-generativeai", "google-cloud-aiplatform"]
google-sheets = ["beautifulsoup4"]
excel = ["openpyxl"]
polars = ["polars"]
langchain = ["langchain"]
numpy = ["numpy"]
ggplot = ["ggplot"]
seaborn = ["seaborn"]
plotly = ["plotly", "kaleido"]
statsmodels = ["statsmodels"]
scikit-learn = ["scikit-learn"]
streamlit = ["streamlit"]
text-generation = ["fsspec", "huggingface-hub", "text-generation"]
yfinance = ["yfinance"]
<<<<<<< HEAD
modin = ["modin", "ray"]

[tool.poetry.group.docs]
optional = true
=======
chromadb = ["chromadb"]
>>>>>>> 10e644f7

[tool.poetry.group.docs.dependencies]
mkdocs = "1.5.3"
mkdocstrings-python = "1.7.2"
markdown-include = "^0.6.0"


[build-system]
requires = ["poetry-core"]
build-backend = "poetry.core.masonry.api"

[tool.ruff]
exclude = ["tests_*"]

[tool.pytest.ini_options]
env = [
    "HUGGINGFACE_API_KEY=",
    "OPENAI_API_KEY="
]<|MERGE_RESOLUTION|>--- conflicted
+++ resolved
@@ -1,10 +1,6 @@
 [tool.poetry]
 name = "pandasai"
-<<<<<<< HEAD
 version = "1.5.19"
-=======
-version = "1.5.16"
->>>>>>> 10e644f7
 description = "PandasAI is a Python library that integrates generative artificial intelligence capabilities into Pandas, making dataframes conversational."
 authors = ["Gabriele Venturi"]
 license = "MIT"
@@ -25,6 +21,7 @@
 faker = "^19.12.0"
 pillow = "^10.1.0"
 requests = "^2.31.0"
+jinja2 = "^3.1.3"
 modin = {version = "0.18.1", optional = true, extras=["ray"]}
 beautifulsoup4 = {version="^4.12.2", optional = true}
 google-generativeai = {version = "^0.3.2", optional = true}
@@ -47,19 +44,13 @@
 yfinance = { version = "^0.2.28", optional = true }
 sqlalchemy-databricks = { version = "^0.2.0", optional = true }
 snowflake-sqlalchemy = { version = "^1.5.0", optional = true }
-<<<<<<< HEAD
 flask = { version = "^3.0.2", optional = true }
-
+sqlalchemy-bigquery = { version = "^1.8.0", optional = true }
+chromadb = {version = "^0.4.22", optional = true}
 
 [tool.poetry.group.dev]
 optional = true
 
-=======
-sqlalchemy-bigquery = { version = "^1.8.0", optional = true }
-pillow = "^10.1.0"
-jinja2 = "^3.1.3"
-chromadb = {version = "^0.4.22", optional = true}
->>>>>>> 10e644f7
 
 [tool.poetry.group.dev.dependencies]
 pre-commit = "^3.2.2"
@@ -89,14 +80,11 @@
 streamlit = ["streamlit"]
 text-generation = ["fsspec", "huggingface-hub", "text-generation"]
 yfinance = ["yfinance"]
-<<<<<<< HEAD
 modin = ["modin", "ray"]
+chromadb = ["chromadb"]
 
 [tool.poetry.group.docs]
 optional = true
-=======
-chromadb = ["chromadb"]
->>>>>>> 10e644f7
 
 [tool.poetry.group.docs.dependencies]
 mkdocs = "1.5.3"
