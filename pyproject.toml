[tool.poetry]
name = "pandasai"
<<<<<<< HEAD
version = "0.7.1"
=======
version = "0.8.0"
>>>>>>> cc6f1d26
description = "Pandas AI is a Python library that integrates generative artificial intelligence capabilities into Pandas, making dataframes conversational."
authors = ["Gabriele Venturi"]
license = "MIT"
readme = "README.md"
packages = [{include = "pandasai"}]

[tool.poetry.dependencies]
python = ">=3.9,<3.9.7 || >3.9.7,<4.0"
python-dotenv = "^1.0.0"
pandas = "1.5.3"
astor = "^0.8.1"
openai = "^0.27.5"
ipython = "^8.13.1"
matplotlib = "^3.7.1"
<<<<<<< HEAD
pydantic = "^1"
google-generativeai = {version = "^0.1.0rc2", optional = true}
google-cloud-aiplatform = {version = "^1.26.1", optional = true}
langchain = {version = "^0.0.199", optional = true}
polars = {version = "^0.10.0", optional = true}
statsmodels = {version = "^0.14.0", optional = true}
scikit-learn = {version = "^1.2.2", optional = true}
seaborn = {version = "^0.12.2", optional = true}
plotly = {version = "^5.15.0", optional = true}
kaleido = {version = "0.2.0", optional = true}
ggplot = {version = "^0.11.5", optional = true}
numpy = {version = "^1.17", optional = true}
scipy = {version = "^1.9.0", optional = true}
streamlit = {version = "^1.23.1", optional = true}
=======
google-generativeai = { version = "^0.1.0rc2", optional = true }
google-cloud-aiplatform = { version = "^1.26.1", optional = true }
langchain = { version = "^0.0.199", optional = true}
beautifulsoup4 = { version = "^4.12.2", optional = true }
>>>>>>> cc6f1d26

[tool.poetry.group.dev.dependencies]
black = "^23.3.0"
pre-commit = "^3.2.2"
ruff = "^0.0.220"
pytest = "^7.3.1"
pytest-mock = "^3.10.0"
pytest-env = "^0.8.1"
click = "^8.1.3"

[tool.poetry.group.extras.dependencies]
google-cloud-aiplatform = "^1.26.1"

[tool.poetry.extras]
google = ["google-generativeai"]
tests = ["numpy", "seaborn"]
langchain = ["langchain"]
bs4 = ["beautifulsoup4"]
google-cloud = ["google-cloud-aiplatform"]
polars = ["polars"]
numpy = ["numpy"]
ggplot = ["ggplot"]
seaborn = ["seaborn"]
plotly = ["plotly", "kaleido"]
statsmodels = ["statsmodels"]

[tool.poetry.group.docs.dependencies]
mkdocs = "1.4.0"
mkdocstrings-python = "0.7.1"
markdown-include = "^0.6.0"

[tool.poetry.scripts]
pai = "pai.__main__:main"

[build-system]
requires = ["poetry-core"]
build-backend = "poetry.core.masonry.api"

[tool.ruff]
exclude = ["tests_*"]

[tool.pytest.ini_options]
env = [
    "HUGGINGFACE_API_KEY=",
    "OPENAI_API_KEY="
]<|MERGE_RESOLUTION|>--- conflicted
+++ resolved
@@ -1,10 +1,6 @@
 [tool.poetry]
 name = "pandasai"
-<<<<<<< HEAD
-version = "0.7.1"
-=======
 version = "0.8.0"
->>>>>>> cc6f1d26
 description = "Pandas AI is a Python library that integrates generative artificial intelligence capabilities into Pandas, making dataframes conversational."
 authors = ["Gabriele Venturi"]
 license = "MIT"
@@ -19,7 +15,6 @@
 openai = "^0.27.5"
 ipython = "^8.13.1"
 matplotlib = "^3.7.1"
-<<<<<<< HEAD
 pydantic = "^1"
 google-generativeai = {version = "^0.1.0rc2", optional = true}
 google-cloud-aiplatform = {version = "^1.26.1", optional = true}
@@ -34,12 +29,7 @@
 numpy = {version = "^1.17", optional = true}
 scipy = {version = "^1.9.0", optional = true}
 streamlit = {version = "^1.23.1", optional = true}
-=======
-google-generativeai = { version = "^0.1.0rc2", optional = true }
-google-cloud-aiplatform = { version = "^1.26.1", optional = true }
-langchain = { version = "^0.0.199", optional = true}
 beautifulsoup4 = { version = "^4.12.2", optional = true }
->>>>>>> cc6f1d26
 
 [tool.poetry.group.dev.dependencies]
 black = "^23.3.0"
