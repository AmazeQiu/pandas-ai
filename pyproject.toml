--- conflicted
+++ resolved
@@ -1,10 +1,6 @@
 [tool.poetry]
 name = "pandasai"
-<<<<<<< HEAD
-version = "1.2.6"
-=======
 version = "1.2.10"
->>>>>>> 2098539d
 description = "PandasAI is a Python library that integrates generative artificial intelligence capabilities into Pandas, making dataframes conversational."
 authors = ["Gabriele Venturi"]
 license = "MIT"
@@ -20,11 +16,7 @@
 ipython = "^8.13.1"
 matplotlib = "^3.7.1"
 pydantic = "^1"
-<<<<<<< HEAD
-sqlalchemy = "^2.0.19"
-=======
 sqlalchemy = "^1.4.49"
->>>>>>> 2098539d
 duckdb = "^0.8.1"
 beautifulsoup4 = "^4.12.2"
 google-generativeai = {version = "^0.1.0rc2", optional = true}
@@ -62,11 +54,7 @@
 google-cloud-aiplatform = "^1.26.1"
 
 [tool.poetry.extras]
-<<<<<<< HEAD
-connectors = ["pymysql", "psycopg2", "sqlalchemy-databricks", "snowflake-sqlalchemy"]
-=======
 connectors = [ "pymysql", "psycopg2",  "sqlalchemy-databricks", "snowflake-sqlalchemy"]
->>>>>>> 2098539d
 google-ai = ["google-generativeai", "google-cloud-aiplatform"]
 google-sheets = ["beautifulsoup4"]
 excel = ["openpyxl"]
