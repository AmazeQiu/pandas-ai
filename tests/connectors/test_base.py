import pytest
from pandasai.connectors import BaseConnector
from pandasai.connectors.base import BaseConnectorConfig
from pandasai.helpers import Logger


class MockConfig:
    def __init__(self, host, port, database, table):
        self.host = host
        self.port = port
        self.database = database
        self.table = table


# Mock subclass of BaseConnector for testing
class MockConnector(BaseConnector):
<<<<<<< HEAD

=======
>>>>>>> 2098539d
    def _load_connector_config(self, config: BaseConnectorConfig):
        pass

    def _init_connection(self, config: BaseConnectorConfig):
        pass

    def head(self):
        pass

    def execute(self):
        pass

    @property
    def rows_count(self):
        return 100

    @property
    def columns_count(self):
        return 5

    @property
    def column_hash(self):
        return "some_hash_value"

    @property
    def fallback_name(self):
        return "fallback_table_name"


# Mock Logger class for testing
class MockLogger(Logger):
    def __init__(self):
        pass


# Create a fixture for the configuration
@pytest.fixture
def mock_config():
    return MockConfig("localhost", 5432, "test_db", "test_table")


# Create a fixture for the connector with the configuration
@pytest.fixture
def mock_connector(mock_config):
    return MockConnector(mock_config)


def test_base_connector_initialization(mock_config, mock_connector):
    assert mock_connector._config == mock_config


def test_base_connector_path_property(mock_connector):
    expected_path = "MockConnector://localhost:5432/test_db/test_table"
    assert mock_connector.path == expected_path


def test_base_connector_logger_property(mock_connector):
    logger = MockLogger()
    mock_connector.logger = logger
    assert mock_connector.logger == logger


def test_base_connector_rows_count_property(mock_connector):
    assert mock_connector.rows_count == 100


def test_base_connector_columns_count_property(mock_connector):
    assert mock_connector.columns_count == 5


def test_base_connector_column_hash_property(mock_connector):
    assert mock_connector.column_hash == "some_hash_value"


def test_base_connector_fallback_name_property(mock_connector):
    assert mock_connector.fallback_name == "fallback_table_name"<|MERGE_RESOLUTION|>--- conflicted
+++ resolved
@@ -14,10 +14,6 @@
 
 # Mock subclass of BaseConnector for testing
 class MockConnector(BaseConnector):
-<<<<<<< HEAD
-
-=======
->>>>>>> 2098539d
     def _load_connector_config(self, config: BaseConnectorConfig):
         pass
 
